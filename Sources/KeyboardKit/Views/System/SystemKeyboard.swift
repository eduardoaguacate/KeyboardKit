--- conflicted
+++ resolved
@@ -57,14 +57,8 @@
         self.actionHandler = actionHandler
         self.appearance = appearance
         self.keyboardWidth = width
-<<<<<<< HEAD
         self.rowItem = rowItem
         self.inputWidth = layout.inputWidth(for: width)
-
-=======
-        self.buttonBuilder = buttonBuilder
-        self.inputWidth = layout.inputWidth(for: keyboardWidth)
->>>>>>> 27fbd2d4
         _context = ObservedObject(wrappedValue: context)
         _inputContext = ObservedObject(wrappedValue: inputContext ?? .disabled)
         _secondaryInputContext = ObservedObject(wrappedValue: secondaryInputContext ?? .disabled)
